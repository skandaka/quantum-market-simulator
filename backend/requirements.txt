--- conflicted
+++ resolved
@@ -9,13 +9,13 @@
 websockets==12.0
 python-socketio==5.10.0
 
-# Data processing
-numpy==1.26.2
-pandas==2.1.4
+# Data processing - Updated for Python 3.12 compatibility
+numpy==1.26.2  # Updated from 1.24.3 to support Python 3.12
+pandas==2.1.4  # Updated from 2.0.3 to support Python 3.12
 scipy==1.11.4
 
 # Machine Learning
-torch==2.3.0
+torch==2.1.1
 transformers==4.35.2
 scikit-learn==1.3.2
 joblib==1.3.2
@@ -25,18 +25,9 @@
 textblob==0.17.1
 newspaper3k==0.2.8
 
-<<<<<<< HEAD
-# Quantum Computing
-classiq==0.41.0  # Actual Classiq SDK
-qiskit==1.0.2
-qiskit-optimization==0.6.0
-qiskit-machine-learning==0.7.1
-PennyLane==0.33.1  # For quantum ML
-PennyLane-qiskit==0.33.1
-=======
 # Quantum Computing (Classiq will be separate)
-qiskit==1.0.2
->>>>>>> d41f3a6e
+qiskit==0.45.0
+qiskit-terra==0.45.0  # Added explicit dependency
 
 # Market Data
 yfinance==0.2.33
@@ -55,7 +46,6 @@
 # Utilities
 beautifulsoup4==4.12.2
 lxml==4.9.3
-matplotlib==3.8.2  # For quantum circuit visualization
 
 # Testing
 pytest==7.4.3
@@ -66,5 +56,5 @@
 black==23.11.0
 flake8==6.1.0
 
-# Additional dependencies
-setuptools>=65.5.0+# Additional dependencies for compatibility
+setuptools>=65.5.0  # Required for Python 3.12